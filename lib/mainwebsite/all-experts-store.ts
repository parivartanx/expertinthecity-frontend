--- conflicted
+++ resolved
@@ -694,22 +694,14 @@
               id: expert.id,
               name: expert.name || expert.headline || "Expert",
               title: expert.headline,
-<<<<<<< HEAD
-              location: expert.location || 'Remote',
-=======
               location: expert.location || "Remote",
->>>>>>> c7932a5c
               rating: expert.ratings || 0,
               reviews: expert.reviews || 0,
               categories: expert.expertise || [],
               tags: expert.tags || [],
-<<<<<<< HEAD
-              image: expert.avatar || "https://randomuser.me/api/portraits/men/1.jpg",
-=======
               image:
                 expert.avatar ||
                 "https://randomuser.me/api/portraits/men/1.jpg",
->>>>>>> c7932a5c
               status: expert.role === "EXPERT" ? "Verified" : undefined,
               bio: expert.bio,
               description: expert.summary,
@@ -735,11 +727,7 @@
               awards: expert.awards || [],
               education: expert.education || [],
               followersCount: expert.followersCount || 0,
-<<<<<<< HEAD
-              followingCount: expert.followingCount || 0
-=======
               followingCount: expert.followingCount || 0,
->>>>>>> c7932a5c
             };
             set({ isLoading: false });
             return transformedExpert;
