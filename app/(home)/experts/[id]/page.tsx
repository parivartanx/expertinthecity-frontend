"use client";

import React, { useState, useEffect } from "react";
import { useParams, useRouter } from "next/navigation";
import { FaStar, FaMapMarkerAlt, FaClock, FaDollarSign, FaCheckCircle, FaHeart, FaComment, FaShare, FaBookmark, FaUser, FaBriefcase, FaCertificate, FaMedal } from "react-icons/fa";
import { Button } from "@/components/ui/button";
import { Card, CardContent, CardHeader, CardTitle } from "@/components/ui/card";
import { Badge } from "@/components/ui/badge";
import { Separator } from "@/components/ui/separator";
import { Avatar, AvatarFallback, AvatarImage } from "@/components/ui/avatar";
import { Tabs, TabsContent, TabsList, TabsTrigger } from "@/components/ui/tabs";
import { Tooltip, TooltipContent, TooltipProvider, TooltipTrigger } from "@/components/ui/tooltip";
import { useAllExpertsStore } from "@/lib/mainwebsite/all-experts-store";
import { useChatStore } from "@/lib/mainwebsite/chat-store";
import { useAuthStore } from "@/lib/mainwebsite/auth-store";
import { toast } from "sonner";

interface Experience {
    id: string;
    expertId: string;
    title: string;
    company: string;
    location: string;
    startDate: string;
    endDate: string | null;
    isCurrent: boolean;
    description: string;
    skills: string[];
    createdAt: string;
    updatedAt: string;
}

interface Certification {
    id: string;
    expertId: string;
    name: string;
    issuingOrganization: string;
    issueDate: string;
    expiryDate?: string;
    credentialId?: string;
    credentialUrl?: string;
    createdAt: string;
    updatedAt: string;
}

interface Expert {
    id: string;
    name: string;
    email: string;
    avatar?: string;
    image?: string;
    bio: string;
    role: string;
    interests: string[];
    tags: string[];
    location: string;
    createdAt: string;
    userId: string;
    headline: string;
    summary: string;
    expertise: string[];
    experience: number;
    hourlyRate: number;
    about: string;
    availability: string;
    languages: string[];
    verified: boolean;
    badges: string[];
    progressLevel: string;
    progressShow: boolean;
    ratings: number;
    updatedAt: string;
    certifications: (string | Certification)[];
    experiences: Experience[];
    awards: string[];
    education: string[];
    followersCount: number;
    followingCount: number;
}

// Dummy posts data
const dummyPosts = [
    {
        id: 1,
        content: "Just completed a beautiful custom wardrobe project in Jaipur! The client was thrilled with the modular design and quality finish. #Woodwork #CustomFurniture #Jaipur",
        image: "https://images.unsplash.com/photo-1586023492125-27b2c045efd7?w=500&h=300&fit=crop",
        likes: 24,
        comments: 8,
        shares: 3,
        timestamp: "2 hours ago"
    },
    {
        id: 2,
        content: "Working on a challenging kitchen cabinet restoration project. The old cabinets had water damage, but with proper techniques, they're looking brand new! #Restoration #KitchenCabinets",
        image: "https://images.unsplash.com/photo-1556909114-f6e7ad7d3136?w=500&h=300&fit=crop",
        likes: 18,
        comments: 5,
        shares: 2,
        timestamp: "1 day ago"
    },
    {
        id: 3,
        content: "Tip of the day: Always use high-quality drawer channels for smooth operation. It makes a huge difference in customer satisfaction! #DIY #CarpentryTips",
        likes: 31,
        comments: 12,
        shares: 7,
        timestamp: "3 days ago"
    },
    {
        id: 4,
        content: "Finished installing a complete modular bedroom set. The space-saving design and modern aesthetics really transformed the room! #ModularFurniture #BedroomDesign",
        image: "https://images.unsplash.com/photo-1505693314120-0d443867891c?w=500&h=300&fit=crop",
        likes: 42,
        comments: 15,
        shares: 9,
        timestamp: "1 week ago"
    },
    {
        id: 5,
        content: "Polishing techniques make all the difference! Here's a before and after of a dining table restoration. The grain really pops now! #WoodPolishing #Restoration",
        image: "https://images.unsplash.com/photo-1555041469-a586c61ea9bc?w=500&h=300&fit=crop",
        likes: 56,
        comments: 23,
        shares: 14,
        timestamp: "2 weeks ago"
    }
];

export default function ExpertProfile() {
    const params = useParams();
    const router = useRouter();
    const expertId = params.id as string;

    const { getExpertById, sendMessageToExpert, isLoading, error } = useAllExpertsStore();
    const { createChat, chats } = useChatStore();
    const { user } = useAuthStore();

    const [expert, setExpert] = useState<Expert | null>(null);
    const [messageLoading, setMessageLoading] = useState(false);
    const [isFollowing, setIsFollowing] = useState(false);
    const [showLoginPrompt, setShowLoginPrompt] = useState(false);
    const [postsToShow, setPostsToShow] = useState(3);

    useEffect(() => {
        const fetchExpert = async () => {
            if (expertId) {
                const expertData = await getExpertById(expertId);
                console.log('Expert data received:', expertData);
                if (expertData) {
                    console.log('Setting expert with avatar:', expertData.image);
                    setExpert(expertData as any);
                }
            }
        };

        fetchExpert();
    }, [expertId, getExpertById]);

    const handleMessage = async () => {
        if (!user) {
            setShowLoginPrompt(true);
            return;
        }

        if (!expert) return;

        try {
            setMessageLoading(true);

            // Try to find an existing chat with this expert
            let chat = chats.find(
                (c) =>
                    c.type === "expert" &&
                    c.participants.some((p) => p.id === expert.id)
            );

            if (!chat) {
                // Create a new chat if not found
                await createChat({
                    type: "expert",
                    participants: [{ id: expert.id, name: expert.name, avatar: expert.avatar, role: "expert", isOnline: false }],
                    name: expert.name,
                    avatar: expert.avatar,
                });

                // Refetch chats to get the new chatId
                chat = chats.find(
                    (c) =>
                        c.type === "expert" &&
                        c.participants.some((p) => p.id === expert.id)
                );
            }

            if (chat) {
                // Send initial message to expert
                const messageSent = await sendMessageToExpert(expert.id, "Hello! I'm interested in your services.");

                if (messageSent) {
                    toast.success("Message sent successfully!");
                    router.push(`/chat?chatId=${chat.id}`);
                } else {
                    toast.error("Failed to send message");
                }
            } else {
                toast.error("Failed to create chat");
            }
        } catch (error) {
            console.error("Error handling message:", error);
            toast.error("Failed to send message");
        } finally {
            setMessageLoading(false);
        }
    };

    const handleFollow = () => {
        if (!user) {
            setShowLoginPrompt(true);
            return;
        }

        setIsFollowing(!isFollowing);
        if (isFollowing) {
            toast.success("Unfollowed successfully");
        } else {
            toast.success("Followed successfully");
        }
    };

    const handleShowMorePosts = () => {
        setPostsToShow(prev => prev + 3);
    };

    const getProgressLevelIcon = (level: string) => {
        switch (level?.toUpperCase()) {
            case 'BRONZE':
                return <FaMedal className="w-5 h-5 text-amber-600" />;
            case 'SILVER':
                return <FaMedal className="w-5 h-5 text-gray-400" />;
            case 'GOLD':
                return <FaMedal className="w-5 h-5 text-yellow-500" />;
            case 'PLATINUM':
                return <FaMedal className="w-5 h-5 text-slate-300" />;
            default:
                return null;
        }
    };

    const formatLocation = (location: any) => {
        console.log('formatLocation called with:', location);
        if (typeof location === 'string') {
            return location;
        }
        if (location && typeof location === 'object') {
            const parts = [];
            if (location.address) parts.push(location.address);
            if (location.country) parts.push(location.country);
            return parts.length > 0 ? parts.join(', ') : 'Remote';
        }
        return 'Remote';
    };

    const getAvatarUrl = (avatar: any) => {
        console.log('Avatar URL:', avatar);
        if (typeof avatar === 'string' && avatar.trim()) {
            return avatar;
        }
        // Check if expert has image field (fallback)
        if (expert?.image && typeof expert.image === 'string' && expert.image.trim()) {
            return expert.image;
        }
        // Fallback to a default avatar
        return `https://ui-avatars.com/api/?name=${expert?.name || 'Expert'}&background=random`;
    };

    if (isLoading) {
        return (
            <div className="p-8 bg-background min-h-screen">
                <div className="max-w-7xl mx-auto">
                    <div className="animate-pulse">
                        <div className="h-8 bg-gray-200 rounded w-1/3 mb-6"></div>
                        <div className="grid grid-cols-1 lg:grid-cols-3 gap-6">
                            <div className="lg:col-span-1">
                                <div className="h-96 bg-gray-200 rounded-lg mb-4"></div>
<<<<<<< HEAD
                            </div>
                            <div className="lg:col-span-1">
                                <div className="space-y-4">
                                    {[1, 2, 3].map((i) => (
                                        <div key={i} className="h-64 bg-gray-200 rounded-lg"></div>
                                    ))}
                                </div>
                            </div>
                            <div className="lg:col-span-1">
=======
                            </div>
                            <div className="lg:col-span-1">
                                <div className="space-y-4">
                                    {[1, 2, 3].map((i) => (
                                        <div key={i} className="h-64 bg-gray-200 rounded-lg"></div>
                                    ))}
                                </div>
                            </div>
                            <div className="lg:col-span-1">
>>>>>>> c7932a5c
                                <div className="h-96 bg-gray-200 rounded-lg"></div>
                            </div>
                        </div>
                    </div>
                </div>
            </div>
        );
    }

    if (error) {
        return (
            <div className="p-8 bg-background min-h-screen">
                <div className="max-w-7xl mx-auto">
                    <div className="text-center">
                        <h1 className="text-2xl font-bold text-red-600 mb-4">Error</h1>
                        <p className="text-muted-foreground">{error}</p>
                        <Button
                            onClick={() => router.back()}
                            className="mt-4 bg-green-600 hover:bg-green-700"
                        >
                            Go Back
                        </Button>
                    </div>
                </div>
            </div>
        );
    }

    if (!expert) {
        return (
            <div className="p-8 bg-background min-h-screen">
                <div className="max-w-7xl mx-auto">
                    <div className="text-center">
                        <h1 className="text-2xl font-bold text-muted-foreground mb-4">Expert Not Found</h1>
                        <Button
                            onClick={() => router.back()}
                            className="bg-green-600 hover:bg-green-700"
                        >
                            Go Back
                        </Button>
                    </div>
                </div>
            </div>
        );
    }

    return (
        <div className="min-h-screen bg-background">
<<<<<<< HEAD
                {/* Back Button */}
            <div className="sticky top-0 z-10 bg-background/95 backdrop-blur supports-[backdrop-filter]:bg-background/60 border-b">
                <div className="max-w-7xl mx-auto px-4 py-4">
                <Button
                    variant="ghost"
                    onClick={() => router.back()}
                        className="text-muted-foreground hover:text-foreground"
                >
                    ← Back to Experts
                </Button>
                </div>
            </div>

            {/* Main Content */}
            <div className="max-w-7xl mx-auto px-4 py-6">
                <div className="grid grid-cols-1 lg:grid-cols-12 gap-6">
                    {/* Left Column - Profile Only (Sticky) */}
                    <div className="lg:col-span-3">
                        <div className="sticky top-20">
                            {/* Profile Card */}
                        <Card>
                                <CardContent className="p-6 relative">
                                    {/* Progress Level Icon - Top Left */}
                                    {expert.progressLevel && (
                                        <div className="absolute top-4 left-4">
                                            <TooltipProvider>
                                                <Tooltip>
                                                    <TooltipTrigger>
                                                        {getProgressLevelIcon(expert.progressLevel)}
                                                    </TooltipTrigger>
                                                    <TooltipContent>
                                                        <p>{expert.progressLevel} Level</p>
                                                    </TooltipContent>
                                                </Tooltip>
                                            </TooltipProvider>
                                        </div>
                                    )}
                                <div className="text-center">
                                        <Avatar className="w-24 h-24 mx-auto mb-4">
                                            <AvatarImage src={getAvatarUrl(expert.image)} alt={expert.name} />
                                            <AvatarFallback>{expert.name.charAt(0)}</AvatarFallback>
                                        </Avatar>
                                    <h1 className="text-2xl font-bold text-foreground mb-2">
                                        {expert.name}
                                        {expert.verified && (
                                            <FaCheckCircle className="inline ml-2 text-green-500" />
                                        )}
                                    </h1>
                                        {expert.headline && (
                                            <p className="text-sm text-muted-foreground mb-3">{expert.headline}</p>
                                    )}

                                    <div className="flex items-center justify-center gap-1 text-yellow-500 mb-3">
                                        <FaStar />
                                        <span className="font-medium text-foreground">
                                                {expert.ratings} reviews
                                        </span>
                                    </div>

                                    <div className="space-y-2 mb-6">
                                        <div className="flex items-center gap-2 text-sm text-muted-foreground">
                                            <FaMapMarkerAlt />
                                                <span>{formatLocation(expert.location)}</span>
=======
            {/* Back Button */}
            <div className="sticky top-0 z-10 bg-background/95 backdrop-blur supports-[backdrop-filter]:bg-background/60 border-b">
                <div className="max-w-7xl mx-auto px-4 py-4">
                    <Button
                        variant="ghost"
                        onClick={() => router.back()}
                        className="text-muted-foreground hover:text-foreground"
                    >
                        ← Back to Experts
                    </Button>
                </div>
            </div>

            {/* Main Content */}
            <div className="max-w-7xl mx-auto px-4 py-6">
                <div className="grid grid-cols-1 lg:grid-cols-12 gap-6">
                    {/* Left Column - Profile Only (Sticky) */}
                    <div className="lg:col-span-3">
                        <div className="sticky top-20">
                            {/* Profile Card */}
                            <Card>
                                <CardContent className="p-6 relative">
                                    {/* Progress Level Icon - Top Left */}
                                    {expert.progressLevel && (
                                        <div className="absolute top-4 left-4">
                                            <TooltipProvider>
                                                <Tooltip>
                                                    <TooltipTrigger>
                                                        {getProgressLevelIcon(expert.progressLevel)}
                                                    </TooltipTrigger>
                                                    <TooltipContent>
                                                        <p>{expert.progressLevel} Level</p>
                                                    </TooltipContent>
                                                </Tooltip>
                                            </TooltipProvider>
                                        </div>
                                    )}
                                    <div className="text-center">
                                        <Avatar className="w-24 h-24 mx-auto mb-4">
                                            <AvatarImage src={getAvatarUrl(expert.image)} alt={expert.name} />
                                            <AvatarFallback>{expert.name.charAt(0)}</AvatarFallback>
                                        </Avatar>
                                        <h1 className="text-2xl font-bold text-foreground mb-2">
                                            {expert.name}
                                            {expert.verified && (
                                                <FaCheckCircle className="inline ml-2 text-green-500" />
                                            )}
                                        </h1>
                                        {expert.headline && (
                                            <p className="text-sm text-muted-foreground mb-3">{expert.headline}</p>
                                        )}

                                        <div className="flex items-center justify-center gap-1 text-yellow-500 mb-3">
                                            <FaStar />
                                            <span className="font-medium text-foreground">
                                                {expert.ratings} reviews
                                            </span>
>>>>>>> c7932a5c
                                        </div>

                                        <div className="space-y-2 mb-6">
                                            <div className="flex items-center gap-2 text-sm text-muted-foreground">
                                                <FaMapMarkerAlt />
                                                <span>{formatLocation(expert.location)}</span>
                                            </div>
                                            {expert.hourlyRate && (
                                                <div className="flex items-center gap-2 text-sm text-muted-foreground">
                                                    <FaDollarSign />
                                                    <span>${expert.hourlyRate}/hour</span>
                                                </div>
                                            )}
                                            {expert.experience && (
                                                <div className="flex items-center gap-2 text-sm text-muted-foreground">
                                                    <FaClock />
                                                    <span>{expert.experience} years experience</span>
                                                </div>
                                            )}
                                        </div>

                                        <div className="space-y-3">
                                            {!user ? (
                                                // When not logged in - show login prompt
                                                <div className="space-y-2">
                                                    <Button
                                                        onClick={() => setShowLoginPrompt(true)}
                                                        className="w-full bg-green-600 hover:bg-green-700"
                                                    >
                                                        Message Request
                                                    </Button>
                                                    <Button
                                                        onClick={() => setShowLoginPrompt(true)}
                                                        variant="outline"
                                                        className="w-full border-green-600 text-green-600 hover:bg-green-50"
                                                    >
                                                        Follow
                                                    </Button>
                                                </div>
                                            ) : isFollowing ? (
                                                // When following - show Message and Unfollow buttons
                                                <div className="space-y-2">
                                                    <Button
                                                        onClick={handleMessage}
                                                        disabled={messageLoading}
                                                        className="w-full bg-green-600 hover:bg-green-700"
                                                    >
                                                        {messageLoading ? "Sending..." : "Message"}
                                                    </Button>
                                                    <Button
                                                        onClick={handleFollow}
                                                        variant="outline"
                                                        className="w-full border-red-600 text-red-600 hover:bg-red-50"
                                                    >
                                                        Unfollow
                                                    </Button>
                                                </div>
                                            ) : (
                                                // When not following - show Message Request and Follow buttons
                                                <div className="space-y-2">
                                                    <Button
                                                        onClick={handleMessage}
                                                        disabled={messageLoading}
                                                        variant="outline"
                                                        className="w-full border-green-600 text-green-600 hover:bg-green-50"
                                                    >
                                                        {messageLoading ? "Sending..." : "Message Request"}
                                                    </Button>
                                                    <Button
                                                        onClick={handleFollow}
                                                        className="w-full bg-green-600 hover:bg-green-700 text-white"
                                                    >
                                                        Follow
                                                    </Button>
                                                </div>
                                            )}
                                        </div>
                                    </div>
                                </CardContent>
                            </Card>
                        </div>
                    </div>

<<<<<<< HEAD
                                                                            <div className="space-y-3">
                                            {!user ? (
                                                // When not logged in - show login prompt
                                                <div className="space-y-2">
                                                    <Button
                                                        onClick={() => setShowLoginPrompt(true)}
                                                        className="w-full bg-green-600 hover:bg-green-700"
                                                    >
                                                        Message Request
                                                    </Button>
                                                    <Button
                                                        onClick={() => setShowLoginPrompt(true)}
                                                        variant="outline"
                                                        className="w-full border-green-600 text-green-600 hover:bg-green-50"
                                                    >
                                                        Follow
                                                    </Button>
                                                </div>
                                            ) : isFollowing ? (
                                                // When following - show Message and Unfollow buttons
                                                <div className="space-y-2">
                                                    <Button
                                                        onClick={handleMessage}
                                                        disabled={messageLoading}
                                                        className="w-full bg-green-600 hover:bg-green-700"
                                                    >
                                                        {messageLoading ? "Sending..." : "Message"}
                                                    </Button>
                                                    <Button
                                                        onClick={handleFollow}
                                                        variant="outline"
                                                        className="w-full border-red-600 text-red-600 hover:bg-red-50"
                                                    >
                                                        Unfollow
                                                    </Button>
                                                </div>
                                            ) : (
                                                // When not following - show Message Request and Follow buttons
                                                <div className="space-y-2">
                                                    <Button
                                                        onClick={handleMessage}
                                                        disabled={messageLoading}
                                                        variant="outline"
                                                        className="w-full border-green-600 text-green-600 hover:bg-green-50"
                                                    >
                                                        {messageLoading ? "Sending..." : "Message Request"}
                                                    </Button>
                                                    <Button
                                                        onClick={handleFollow}
                                                        className="w-full bg-green-600 hover:bg-green-700 text-white"
                                                    >
                                                        Follow
                                                    </Button>
                                                </div>
                                            )}
                                        </div>
                                </div>
                            </CardContent>
                        </Card>
                        </div>
                    </div>

=======
>>>>>>> c7932a5c
                    {/* Middle Column - Tabbed Content */}
                    <div className="lg:col-span-6">
                        <Tabs defaultValue="posts" className="w-full">
                            <TabsList className="grid w-full grid-cols-4 mb-6">
                                <TabsTrigger value="posts" className="flex items-center gap-2">
                                    <FaUser className="w-4 h-4" />
                                    Posts
                                </TabsTrigger>
                                <TabsTrigger value="about" className="flex items-center gap-2">
                                    <FaUser className="w-4 h-4" />
                                    About
                                </TabsTrigger>
                                <TabsTrigger value="experiences" className="flex items-center gap-2">
                                    <FaBriefcase className="w-4 h-4" />
                                    Experiences
                                </TabsTrigger>
                                <TabsTrigger value="certificates" className="flex items-center gap-2">
                                    <FaCertificate className="w-4 h-4" />
                                    Certificates
                                </TabsTrigger>
                            </TabsList>

                            {/* Posts Tab */}
                            <TabsContent value="posts" className="space-y-6">
                                {dummyPosts.slice(0, postsToShow).map((post) => (
                                    <Card key={post.id} className="overflow-hidden">
                                        <CardContent className="p-0">
                                            {/* Post Header */}
                                            <div className="p-4 border-b">
                                                <div className="flex items-center gap-3">
                                                    <Avatar className="w-10 h-10">
                                                        <AvatarImage src={getAvatarUrl(expert.image)} alt={expert.name} />
                                                        <AvatarFallback>{expert.name.charAt(0)}</AvatarFallback>
                                                    </Avatar>
                                                    <div className="flex-1">
                                                        <h3 className="font-semibold text-foreground">{expert.name}</h3>
                                                        <p className="text-sm text-muted-foreground">{post.timestamp}</p>
                                                    </div>
                                                </div>
                                            </div>

                                            {/* Post Content */}
                                            <div className="p-4">
                                                <p className="text-foreground mb-4">{post.content}</p>
                                                {post.image && (
                                                    <img
                                                        src={post.image}
                                                        alt="Post"
                                                        className="w-full h-48 object-cover rounded-lg mb-4"
                                                    />
                                                )}
                                            </div>

                                            {/* Post Actions */}
                                            <div className="px-4 pb-4">
                                                <div className="flex items-center justify-between">
                                                    <div className="flex items-center gap-6">
                                                        <button className="flex items-center gap-2 text-muted-foreground hover:text-red-500 transition-colors">
                                                            <FaHeart />
                                                            <span className="text-sm">{post.likes}</span>
                                                        </button>
                                                        <button className="flex items-center gap-2 text-muted-foreground hover:text-blue-500 transition-colors">
                                                            <FaComment />
                                                            <span className="text-sm">{post.comments}</span>
                                                        </button>
                                                        <button className="flex items-center gap-2 text-muted-foreground hover:text-green-500 transition-colors">
                                                            <FaShare />
                                                            <span className="text-sm">{post.shares}</span>
                                                        </button>
                                                    </div>
                                                    <button className="text-muted-foreground hover:text-yellow-500 transition-colors">
                                                        <FaBookmark />
                                                    </button>
                                                </div>
                                            </div>
                                        </CardContent>
                                    </Card>
                                ))}
<<<<<<< HEAD
                                
=======

>>>>>>> c7932a5c
                                {/* Show More Button */}
                                {postsToShow < dummyPosts.length && (
                                    <div className="text-center pt-4">
                                        <Button
                                            onClick={handleShowMorePosts}
                                            variant="outline"
                                            className="bg-green-600 hover:bg-green-700 text-white border-green-600"
                                        >
                                            Show More Posts
                                        </Button>
                                    </div>
                                )}
                            </TabsContent>

                            {/* About Tab */}
                            <TabsContent value="about">
<<<<<<< HEAD
                        <Card>
                            <CardHeader>
                                <CardTitle>About</CardTitle>
                            </CardHeader>
                            <CardContent>
                                <p className="text-muted-foreground mb-6">
                                            {expert.about || expert.bio || expert.summary || "No description available."}
                                </p>

                                {expert.expertise && expert.expertise.length > 0 && (
                                    <div className="mb-6">
                                        <h3 className="font-semibold text-foreground mb-3">Expertise</h3>
                                        <div className="flex flex-wrap gap-2">
                                            {expert.expertise.map((skill, index) => (
                                                <Badge key={index} variant="secondary" className="bg-green-100 text-green-800">
                                                    {skill}
                                                </Badge>
                                            ))}
                                        </div>
=======
                                <Card>
                                    <CardHeader>
                                        <CardTitle>About</CardTitle>
                                    </CardHeader>
                                    <CardContent>
                                        <p className="text-muted-foreground mb-6">
                                            {expert.about || expert.bio || expert.summary || "No description available."}
                                        </p>

                                        {expert.expertise && expert.expertise.length > 0 && (
                                            <div className="mb-6">
                                                <h3 className="font-semibold text-foreground mb-3">Expertise</h3>
                                                <div className="flex flex-wrap gap-2">
                                                    {expert.expertise.map((skill, index) => (
                                                        <Badge key={index} variant="secondary" className="bg-green-100 text-green-800">
                                                            {skill}
                                                        </Badge>
                                                    ))}
                                                </div>
                                            </div>
                                        )}

                                        {expert.languages && expert.languages.length > 0 && (
                                            <div className="mb-6">
                                                <h3 className="font-semibold text-foreground mb-3">Languages</h3>
                                                <div className="flex flex-wrap gap-2">
                                                    {expert.languages.map((language, index) => (
                                                        <Badge key={index} variant="outline">
                                                            {language}
                                                        </Badge>
                                                    ))}
                                                </div>
                                            </div>
                                        )}

                                        {expert.availability && (
                                            <div>
                                                <h3 className="font-semibold text-foreground mb-3">Availability</h3>
                                                <p className="text-muted-foreground">{expert.availability}</p>
                                            </div>
                                        )}
                                    </CardContent>
                                </Card>
                            </TabsContent>

                            {/* Experiences Tab */}
                            <TabsContent value="experiences">
                                {expert.experiences && expert.experiences.length > 0 ? (
                                    <div className="space-y-4">
                                        {expert.experiences.map((exp) => (
                                            <Card key={exp.id}>
                                                <CardContent className="p-6">
                                                    <div className="border-l-2 border-green-500 pl-4">
                                                        <div className="flex justify-between items-start mb-3">
                                                            <div>
                                                                <h4 className="font-semibold text-foreground text-lg">{typeof exp.title === 'string' ? exp.title : 'Title not specified'}</h4>
                                                                <p className="text-muted-foreground">{typeof exp.company === 'string' ? exp.company : 'Company not specified'}</p>
                                                            </div>
                                                            <div className="text-right text-sm text-muted-foreground">
                                                                <p>{exp.startDate ? new Date(exp.startDate).getFullYear() : 'N/A'}</p>
                                                                {exp.isCurrent ? (
                                                                    <p>Present</p>
                                                                ) : exp.endDate ? (
                                                                    <p>{new Date(exp.endDate).getFullYear()}</p>
                                                                ) : null}
                                                            </div>
                                                        </div>
                                                        <p className="text-muted-foreground mb-3">{typeof exp.description === 'string' ? exp.description : 'No description available'}</p>
                                                        {exp.skills && Array.isArray(exp.skills) && exp.skills.length > 0 && (
                                                            <div className="flex flex-wrap gap-1">
                                                                {exp.skills.map((skill, skillIndex) => (
                                                                    <Badge key={skillIndex} variant="outline" className="text-xs">
                                                                        {typeof skill === 'string' ? skill : 'Skill'}
                                                                    </Badge>
                                                                ))}
                                                            </div>
                                                        )}
                                                    </div>
                                                </CardContent>
                                            </Card>
                                        ))}
>>>>>>> c7932a5c
                                    </div>
                                ) : (
                                    <Card>
                                        <CardContent className="p-6 text-center">
                                            <p className="text-muted-foreground">No experience information available.</p>
                                        </CardContent>
                                    </Card>
                                )}
                            </TabsContent>

<<<<<<< HEAD
                                {expert.languages && expert.languages.length > 0 && (
                                    <div className="mb-6">
                                        <h3 className="font-semibold text-foreground mb-3">Languages</h3>
                                        <div className="flex flex-wrap gap-2">
                                            {expert.languages.map((language, index) => (
                                                <Badge key={index} variant="outline">
                                                    {language}
                                                </Badge>
=======
                            {/* Certificates Tab */}
                            <TabsContent value="certificates">
                                {expert.certifications && expert.certifications.length > 0 ? (
                                    <div className="space-y-4">
                                        {expert.certifications.map((cert, index) => (
                                            <Card key={index}>
                                                <CardContent className="p-6">
                                                    <div className="flex items-center gap-3">
                                                        <FaCertificate className="text-green-500 w-6 h-6" />
                                                        <div>
                                                            <h4 className="font-semibold text-foreground">
                                                                {typeof cert === 'string' ? cert : cert.name || 'Certification'}
                                                            </h4>
                                                            <p className="text-sm text-muted-foreground">
                                                                {typeof cert === 'string' ? 'Professional Certification' : cert.issuingOrganization || 'Professional Certification'}
                                                            </p>
                                                            {typeof cert === 'object' && cert.issueDate && (
                                                                <p className="text-xs text-muted-foreground">
                                                                    Issued: {new Date(cert.issueDate).toLocaleDateString()}
                                                                </p>
                                                            )}
                                                        </div>
                                                    </div>
                                                </CardContent>
                                            </Card>
                                        ))}
                                    </div>
                                ) : (
                                    <Card>
                                        <CardContent className="p-6 text-center">
                                            <FaCertificate className="text-muted-foreground w-12 h-12 mx-auto mb-4" />
                                            <p className="text-muted-foreground">No certificates available.</p>
                                        </CardContent>
                                    </Card>
                                )}
                            </TabsContent>
                        </Tabs>
                    </div>

                    {/* Right Column - Services & Contact (Sticky) */}
                    <div className="lg:col-span-3">
                        <div className="sticky top-20 space-y-4">
                            {/* Services Card */}
                            <Card>
                                <CardHeader className="pb-3">
                                    <CardTitle className="text-lg">Services</CardTitle>
                                </CardHeader>
                                <CardContent className="pt-0">
                                    {expert.interests && expert.interests.length > 0 ? (
                                        <div className="space-y-1">
                                            {expert.interests.map((interest, index) => (
                                                <div key={index} className="flex items-center gap-1.5 py-1 px-2 bg-muted/20 rounded">
                                                    <div className="w-1 h-1 bg-green-500 rounded-full flex-shrink-0"></div>
                                                    <span className="text-sm text-foreground">{interest}</span>
                                                </div>
>>>>>>> c7932a5c
                                            ))}
                                        </div>
                                    ) : (
                                        <p className="text-sm text-muted-foreground">No services listed.</p>
                                    )}
                                </CardContent>
                            </Card>

                            {/* Contact Information */}
                            <Card>
                                <CardHeader className="pb-3">
                                    <CardTitle className="text-lg">Contact</CardTitle>
                                </CardHeader>
                                <CardContent className="pt-0">
                                    <div className="space-y-2">
                                        <div className="flex items-center gap-2 text-sm">
                                            <FaMapMarkerAlt className="text-muted-foreground w-4" />
                                            <span className="text-foreground">{formatLocation(expert.location)}</span>
                                        </div>
                                        {expert.hourlyRate && (
                                            <div className="flex items-center gap-2 text-sm">
                                                <FaDollarSign className="text-muted-foreground w-4" />
                                                <span className="text-foreground">${expert.hourlyRate}/hour</span>
                                            </div>
                                        )}
                                        <div className="flex items-center gap-2 text-sm">
                                            <FaStar className="text-yellow-500 w-4" />
                                            <span className="text-foreground">{expert.ratings} reviews</span>
                                        </div>
                                        {expert.availability && (
                                            <div className="flex items-center gap-2 text-sm">
                                                <FaClock className="text-muted-foreground w-4" />
                                                <span className="text-foreground">{expert.availability}</span>
                                            </div>
                                        )}
                                    </div>
<<<<<<< HEAD
                                )}
                            </CardContent>
                        </Card>
                            </TabsContent>

                            {/* Experiences Tab */}
                            <TabsContent value="experiences">
                                {expert.experiences && expert.experiences.length > 0 ? (
                                    <div className="space-y-4">
                                        {expert.experiences.map((exp) => (
                                            <Card key={exp.id}>
                                                <CardContent className="p-6">
                                                    <div className="border-l-2 border-green-500 pl-4">
                                                        <div className="flex justify-between items-start mb-3">
                                                            <div>
                                                                <h4 className="font-semibold text-foreground text-lg">{typeof exp.title === 'string' ? exp.title : 'Title not specified'}</h4>
                                                                <p className="text-muted-foreground">{typeof exp.company === 'string' ? exp.company : 'Company not specified'}</p>
                                                            </div>
                                                            <div className="text-right text-sm text-muted-foreground">
                                                                <p>{exp.startDate ? new Date(exp.startDate).getFullYear() : 'N/A'}</p>
                                                                {exp.isCurrent ? (
                                                                    <p>Present</p>
                                                                ) : exp.endDate ? (
                                                                    <p>{new Date(exp.endDate).getFullYear()}</p>
                                                                ) : null}
                                                            </div>
                                                        </div>
                                                        <p className="text-muted-foreground mb-3">{typeof exp.description === 'string' ? exp.description : 'No description available'}</p>
                                                        {exp.skills && Array.isArray(exp.skills) && exp.skills.length > 0 && (
                                                            <div className="flex flex-wrap gap-1">
                                                                {exp.skills.map((skill, skillIndex) => (
                                                                    <Badge key={skillIndex} variant="outline" className="text-xs">
                                                                        {typeof skill === 'string' ? skill : 'Skill'}
                                                                    </Badge>
                                                                ))}
                                                            </div>
                                                        )}
                                                    </div>
                                                </CardContent>
                                            </Card>
                                        ))}
                                    </div>
                                ) : (
                                    <Card>
                                        <CardContent className="p-6 text-center">
                                            <p className="text-muted-foreground">No experience information available.</p>
                                        </CardContent>
                                    </Card>
                                )}
                            </TabsContent>

                            {/* Certificates Tab */}
                            <TabsContent value="certificates">
                                {expert.certifications && expert.certifications.length > 0 ? (
                                    <div className="space-y-4">
                                        {expert.certifications.map((cert, index) => (
                                            <Card key={index}>
                                                <CardContent className="p-6">
                                                    <div className="flex items-center gap-3">
                                                        <FaCertificate className="text-green-500 w-6 h-6" />
                                                        <div>
                                                            <h4 className="font-semibold text-foreground">
                                                                {typeof cert === 'string' ? cert : cert.name || 'Certification'}
                                                            </h4>
                                                            <p className="text-sm text-muted-foreground">
                                                                {typeof cert === 'string' ? 'Professional Certification' : cert.issuingOrganization || 'Professional Certification'}
                                                            </p>
                                                            {typeof cert === 'object' && cert.issueDate && (
                                                                <p className="text-xs text-muted-foreground">
                                                                    Issued: {new Date(cert.issueDate).toLocaleDateString()}
                                                                </p>
                                                            )}
                                                        </div>
                                                    </div>
                                                </CardContent>
                                            </Card>
                                        ))}
                                    </div>
                                ) : (
                                    <Card>
                                        <CardContent className="p-6 text-center">
                                            <FaCertificate className="text-muted-foreground w-12 h-12 mx-auto mb-4" />
                                            <p className="text-muted-foreground">No certificates available.</p>
                                        </CardContent>
                                    </Card>
                                )}
                            </TabsContent>
                        </Tabs>
                </div>

                    {/* Right Column - Services & Contact (Sticky) */}
                    <div className="lg:col-span-3">
                        <div className="sticky top-20 space-y-4">
                            {/* Services Card */}
                    <Card>
                                <CardHeader className="pb-3">
                                    <CardTitle className="text-lg">Services</CardTitle>
                        </CardHeader>
                                <CardContent className="pt-0">
                                    {expert.interests && expert.interests.length > 0 ? (
                                        <div className="space-y-1">
                                            {expert.interests.map((interest, index) => (
                                                <div key={index} className="flex items-center gap-1.5 py-1 px-2 bg-muted/20 rounded">
                                                    <div className="w-1 h-1 bg-green-500 rounded-full flex-shrink-0"></div>
                                                    <span className="text-sm text-foreground">{interest}</span>
                                        </div>
                                    ))}
                                </div>
                            ) : (
                                        <p className="text-sm text-muted-foreground">No services listed.</p>
                            )}
                        </CardContent>
                    </Card>

                            {/* Contact Information */}
                    <Card>
                                <CardHeader className="pb-3">
                                    <CardTitle className="text-lg">Contact</CardTitle>
                        </CardHeader>
                                <CardContent className="pt-0">
                                    <div className="space-y-2">
                                        <div className="flex items-center gap-2 text-sm">
                                            <FaMapMarkerAlt className="text-muted-foreground w-4" />
                                            <span className="text-foreground">{formatLocation(expert.location)}</span>
                                </div>
                                {expert.hourlyRate && (
                                            <div className="flex items-center gap-2 text-sm">
                                                <FaDollarSign className="text-muted-foreground w-4" />
                                                <span className="text-foreground">${expert.hourlyRate}/hour</span>
                                            </div>
                                        )}
                                        <div className="flex items-center gap-2 text-sm">
                                            <FaStar className="text-yellow-500 w-4" />
                                            <span className="text-foreground">{expert.ratings} reviews</span>
                                        </div>
                                        {expert.availability && (
                                            <div className="flex items-center gap-2 text-sm">
                                                <FaClock className="text-muted-foreground w-4" />
                                                <span className="text-foreground">{expert.availability}</span>
                                            </div>
                                        )}
                                    </div>
                                </CardContent>
                            </Card>



                            {/* Progress Level */}
                            {expert.progressShow && expert.progressLevel && (
                                <Card>
                                    <CardHeader className="pb-3">
                                        <CardTitle className="text-lg">Progress</CardTitle>
                                    </CardHeader>
                                    <CardContent className="pt-0">
                                        <div className="space-y-2">
                                            <Badge variant="secondary" className="bg-yellow-100 text-yellow-800">
                                                {expert.progressLevel}
                                            </Badge>
                                            <div className="flex items-center justify-between text-xs text-muted-foreground">
                                                <span>{expert.followersCount} followers</span>
                                                <span>{expert.followingCount} following</span>
                                </div>
                            </div>
                        </CardContent>
                    </Card>
                            )}
=======
                                </CardContent>
                            </Card>



                            {/* Progress Level */}
                            {expert.progressShow && expert.progressLevel && (
                                <Card>
                                    <CardHeader className="pb-3">
                                        <CardTitle className="text-lg">Progress</CardTitle>
                                    </CardHeader>
                                    <CardContent className="pt-0">
                                        <div className="space-y-2">
                                            <Badge variant="secondary" className="bg-yellow-100 text-yellow-800">
                                                {expert.progressLevel}
                                            </Badge>
                                            <div className="flex items-center justify-between text-xs text-muted-foreground">
                                                <span>{expert.followersCount} followers</span>
                                                <span>{expert.followingCount} following</span>
                                            </div>
                                        </div>
                                    </CardContent>
                                </Card>
                            )}
>>>>>>> c7932a5c
                        </div>
                    </div>
                </div>
            </div>

            {/* Login Prompt Dialog */}
            {showLoginPrompt && (
                <div className="fixed inset-0 bg-black/50 flex items-center justify-center z-50">
                    <div className="bg-white rounded-lg p-6 max-w-md w-full mx-4">
                        <div className="text-center">
                            <h3 className="text-lg font-semibold text-gray-900 mb-2">
                                Login Required
                            </h3>
                            <p className="text-gray-600 mb-6">
                                You need to be logged in to follow experts or send messages.
                            </p>
                            <div className="flex gap-3">
                                <Button
                                    onClick={() => router.push('/login')}
                                    className="flex-1 bg-green-600 hover:bg-green-700"
                                >
                                    Login
                                </Button>
                                <Button
                                    onClick={() => setShowLoginPrompt(false)}
                                    variant="outline"
                                    className="flex-1"
                                >
                                    Cancel
                                </Button>
                            </div>
                        </div>
                    </div>
                </div>
            )}
        </div>
    );
} <|MERGE_RESOLUTION|>--- conflicted
+++ resolved
@@ -281,7 +281,6 @@
                         <div className="grid grid-cols-1 lg:grid-cols-3 gap-6">
                             <div className="lg:col-span-1">
                                 <div className="h-96 bg-gray-200 rounded-lg mb-4"></div>
-<<<<<<< HEAD
                             </div>
                             <div className="lg:col-span-1">
                                 <div className="space-y-4">
@@ -291,17 +290,6 @@
                                 </div>
                             </div>
                             <div className="lg:col-span-1">
-=======
-                            </div>
-                            <div className="lg:col-span-1">
-                                <div className="space-y-4">
-                                    {[1, 2, 3].map((i) => (
-                                        <div key={i} className="h-64 bg-gray-200 rounded-lg"></div>
-                                    ))}
-                                </div>
-                            </div>
-                            <div className="lg:col-span-1">
->>>>>>> c7932a5c
                                 <div className="h-96 bg-gray-200 rounded-lg"></div>
                             </div>
                         </div>
@@ -350,71 +338,6 @@
 
     return (
         <div className="min-h-screen bg-background">
-<<<<<<< HEAD
-                {/* Back Button */}
-            <div className="sticky top-0 z-10 bg-background/95 backdrop-blur supports-[backdrop-filter]:bg-background/60 border-b">
-                <div className="max-w-7xl mx-auto px-4 py-4">
-                <Button
-                    variant="ghost"
-                    onClick={() => router.back()}
-                        className="text-muted-foreground hover:text-foreground"
-                >
-                    ← Back to Experts
-                </Button>
-                </div>
-            </div>
-
-            {/* Main Content */}
-            <div className="max-w-7xl mx-auto px-4 py-6">
-                <div className="grid grid-cols-1 lg:grid-cols-12 gap-6">
-                    {/* Left Column - Profile Only (Sticky) */}
-                    <div className="lg:col-span-3">
-                        <div className="sticky top-20">
-                            {/* Profile Card */}
-                        <Card>
-                                <CardContent className="p-6 relative">
-                                    {/* Progress Level Icon - Top Left */}
-                                    {expert.progressLevel && (
-                                        <div className="absolute top-4 left-4">
-                                            <TooltipProvider>
-                                                <Tooltip>
-                                                    <TooltipTrigger>
-                                                        {getProgressLevelIcon(expert.progressLevel)}
-                                                    </TooltipTrigger>
-                                                    <TooltipContent>
-                                                        <p>{expert.progressLevel} Level</p>
-                                                    </TooltipContent>
-                                                </Tooltip>
-                                            </TooltipProvider>
-                                        </div>
-                                    )}
-                                <div className="text-center">
-                                        <Avatar className="w-24 h-24 mx-auto mb-4">
-                                            <AvatarImage src={getAvatarUrl(expert.image)} alt={expert.name} />
-                                            <AvatarFallback>{expert.name.charAt(0)}</AvatarFallback>
-                                        </Avatar>
-                                    <h1 className="text-2xl font-bold text-foreground mb-2">
-                                        {expert.name}
-                                        {expert.verified && (
-                                            <FaCheckCircle className="inline ml-2 text-green-500" />
-                                        )}
-                                    </h1>
-                                        {expert.headline && (
-                                            <p className="text-sm text-muted-foreground mb-3">{expert.headline}</p>
-                                    )}
-
-                                    <div className="flex items-center justify-center gap-1 text-yellow-500 mb-3">
-                                        <FaStar />
-                                        <span className="font-medium text-foreground">
-                                                {expert.ratings} reviews
-                                        </span>
-                                    </div>
-
-                                    <div className="space-y-2 mb-6">
-                                        <div className="flex items-center gap-2 text-sm text-muted-foreground">
-                                            <FaMapMarkerAlt />
-                                                <span>{formatLocation(expert.location)}</span>
-=======
             {/* Back Button */}
             <div className="sticky top-0 z-10 bg-background/95 backdrop-blur supports-[backdrop-filter]:bg-background/60 border-b">
                 <div className="max-w-7xl mx-auto px-4 py-4">
@@ -472,7 +395,6 @@
                                             <span className="font-medium text-foreground">
                                                 {expert.ratings} reviews
                                             </span>
->>>>>>> c7932a5c
                                         </div>
 
                                         <div className="space-y-2 mb-6">
@@ -556,71 +478,6 @@
                         </div>
                     </div>
 
-<<<<<<< HEAD
-                                                                            <div className="space-y-3">
-                                            {!user ? (
-                                                // When not logged in - show login prompt
-                                                <div className="space-y-2">
-                                                    <Button
-                                                        onClick={() => setShowLoginPrompt(true)}
-                                                        className="w-full bg-green-600 hover:bg-green-700"
-                                                    >
-                                                        Message Request
-                                                    </Button>
-                                                    <Button
-                                                        onClick={() => setShowLoginPrompt(true)}
-                                                        variant="outline"
-                                                        className="w-full border-green-600 text-green-600 hover:bg-green-50"
-                                                    >
-                                                        Follow
-                                                    </Button>
-                                                </div>
-                                            ) : isFollowing ? (
-                                                // When following - show Message and Unfollow buttons
-                                                <div className="space-y-2">
-                                                    <Button
-                                                        onClick={handleMessage}
-                                                        disabled={messageLoading}
-                                                        className="w-full bg-green-600 hover:bg-green-700"
-                                                    >
-                                                        {messageLoading ? "Sending..." : "Message"}
-                                                    </Button>
-                                                    <Button
-                                                        onClick={handleFollow}
-                                                        variant="outline"
-                                                        className="w-full border-red-600 text-red-600 hover:bg-red-50"
-                                                    >
-                                                        Unfollow
-                                                    </Button>
-                                                </div>
-                                            ) : (
-                                                // When not following - show Message Request and Follow buttons
-                                                <div className="space-y-2">
-                                                    <Button
-                                                        onClick={handleMessage}
-                                                        disabled={messageLoading}
-                                                        variant="outline"
-                                                        className="w-full border-green-600 text-green-600 hover:bg-green-50"
-                                                    >
-                                                        {messageLoading ? "Sending..." : "Message Request"}
-                                                    </Button>
-                                                    <Button
-                                                        onClick={handleFollow}
-                                                        className="w-full bg-green-600 hover:bg-green-700 text-white"
-                                                    >
-                                                        Follow
-                                                    </Button>
-                                                </div>
-                                            )}
-                                        </div>
-                                </div>
-                            </CardContent>
-                        </Card>
-                        </div>
-                    </div>
-
-=======
->>>>>>> c7932a5c
                     {/* Middle Column - Tabbed Content */}
                     <div className="lg:col-span-6">
                         <Tabs defaultValue="posts" className="w-full">
@@ -699,11 +556,7 @@
                                         </CardContent>
                                     </Card>
                                 ))}
-<<<<<<< HEAD
-                                
-=======
-
->>>>>>> c7932a5c
+
                                 {/* Show More Button */}
                                 {postsToShow < dummyPosts.length && (
                                     <div className="text-center pt-4">
@@ -720,27 +573,6 @@
 
                             {/* About Tab */}
                             <TabsContent value="about">
-<<<<<<< HEAD
-                        <Card>
-                            <CardHeader>
-                                <CardTitle>About</CardTitle>
-                            </CardHeader>
-                            <CardContent>
-                                <p className="text-muted-foreground mb-6">
-                                            {expert.about || expert.bio || expert.summary || "No description available."}
-                                </p>
-
-                                {expert.expertise && expert.expertise.length > 0 && (
-                                    <div className="mb-6">
-                                        <h3 className="font-semibold text-foreground mb-3">Expertise</h3>
-                                        <div className="flex flex-wrap gap-2">
-                                            {expert.expertise.map((skill, index) => (
-                                                <Badge key={index} variant="secondary" className="bg-green-100 text-green-800">
-                                                    {skill}
-                                                </Badge>
-                                            ))}
-                                        </div>
-=======
                                 <Card>
                                     <CardHeader>
                                         <CardTitle>About</CardTitle>
@@ -784,161 +616,6 @@
                                         )}
                                     </CardContent>
                                 </Card>
-                            </TabsContent>
-
-                            {/* Experiences Tab */}
-                            <TabsContent value="experiences">
-                                {expert.experiences && expert.experiences.length > 0 ? (
-                                    <div className="space-y-4">
-                                        {expert.experiences.map((exp) => (
-                                            <Card key={exp.id}>
-                                                <CardContent className="p-6">
-                                                    <div className="border-l-2 border-green-500 pl-4">
-                                                        <div className="flex justify-between items-start mb-3">
-                                                            <div>
-                                                                <h4 className="font-semibold text-foreground text-lg">{typeof exp.title === 'string' ? exp.title : 'Title not specified'}</h4>
-                                                                <p className="text-muted-foreground">{typeof exp.company === 'string' ? exp.company : 'Company not specified'}</p>
-                                                            </div>
-                                                            <div className="text-right text-sm text-muted-foreground">
-                                                                <p>{exp.startDate ? new Date(exp.startDate).getFullYear() : 'N/A'}</p>
-                                                                {exp.isCurrent ? (
-                                                                    <p>Present</p>
-                                                                ) : exp.endDate ? (
-                                                                    <p>{new Date(exp.endDate).getFullYear()}</p>
-                                                                ) : null}
-                                                            </div>
-                                                        </div>
-                                                        <p className="text-muted-foreground mb-3">{typeof exp.description === 'string' ? exp.description : 'No description available'}</p>
-                                                        {exp.skills && Array.isArray(exp.skills) && exp.skills.length > 0 && (
-                                                            <div className="flex flex-wrap gap-1">
-                                                                {exp.skills.map((skill, skillIndex) => (
-                                                                    <Badge key={skillIndex} variant="outline" className="text-xs">
-                                                                        {typeof skill === 'string' ? skill : 'Skill'}
-                                                                    </Badge>
-                                                                ))}
-                                                            </div>
-                                                        )}
-                                                    </div>
-                                                </CardContent>
-                                            </Card>
-                                        ))}
->>>>>>> c7932a5c
-                                    </div>
-                                ) : (
-                                    <Card>
-                                        <CardContent className="p-6 text-center">
-                                            <p className="text-muted-foreground">No experience information available.</p>
-                                        </CardContent>
-                                    </Card>
-                                )}
-                            </TabsContent>
-
-<<<<<<< HEAD
-                                {expert.languages && expert.languages.length > 0 && (
-                                    <div className="mb-6">
-                                        <h3 className="font-semibold text-foreground mb-3">Languages</h3>
-                                        <div className="flex flex-wrap gap-2">
-                                            {expert.languages.map((language, index) => (
-                                                <Badge key={index} variant="outline">
-                                                    {language}
-                                                </Badge>
-=======
-                            {/* Certificates Tab */}
-                            <TabsContent value="certificates">
-                                {expert.certifications && expert.certifications.length > 0 ? (
-                                    <div className="space-y-4">
-                                        {expert.certifications.map((cert, index) => (
-                                            <Card key={index}>
-                                                <CardContent className="p-6">
-                                                    <div className="flex items-center gap-3">
-                                                        <FaCertificate className="text-green-500 w-6 h-6" />
-                                                        <div>
-                                                            <h4 className="font-semibold text-foreground">
-                                                                {typeof cert === 'string' ? cert : cert.name || 'Certification'}
-                                                            </h4>
-                                                            <p className="text-sm text-muted-foreground">
-                                                                {typeof cert === 'string' ? 'Professional Certification' : cert.issuingOrganization || 'Professional Certification'}
-                                                            </p>
-                                                            {typeof cert === 'object' && cert.issueDate && (
-                                                                <p className="text-xs text-muted-foreground">
-                                                                    Issued: {new Date(cert.issueDate).toLocaleDateString()}
-                                                                </p>
-                                                            )}
-                                                        </div>
-                                                    </div>
-                                                </CardContent>
-                                            </Card>
-                                        ))}
-                                    </div>
-                                ) : (
-                                    <Card>
-                                        <CardContent className="p-6 text-center">
-                                            <FaCertificate className="text-muted-foreground w-12 h-12 mx-auto mb-4" />
-                                            <p className="text-muted-foreground">No certificates available.</p>
-                                        </CardContent>
-                                    </Card>
-                                )}
-                            </TabsContent>
-                        </Tabs>
-                    </div>
-
-                    {/* Right Column - Services & Contact (Sticky) */}
-                    <div className="lg:col-span-3">
-                        <div className="sticky top-20 space-y-4">
-                            {/* Services Card */}
-                            <Card>
-                                <CardHeader className="pb-3">
-                                    <CardTitle className="text-lg">Services</CardTitle>
-                                </CardHeader>
-                                <CardContent className="pt-0">
-                                    {expert.interests && expert.interests.length > 0 ? (
-                                        <div className="space-y-1">
-                                            {expert.interests.map((interest, index) => (
-                                                <div key={index} className="flex items-center gap-1.5 py-1 px-2 bg-muted/20 rounded">
-                                                    <div className="w-1 h-1 bg-green-500 rounded-full flex-shrink-0"></div>
-                                                    <span className="text-sm text-foreground">{interest}</span>
-                                                </div>
->>>>>>> c7932a5c
-                                            ))}
-                                        </div>
-                                    ) : (
-                                        <p className="text-sm text-muted-foreground">No services listed.</p>
-                                    )}
-                                </CardContent>
-                            </Card>
-
-                            {/* Contact Information */}
-                            <Card>
-                                <CardHeader className="pb-3">
-                                    <CardTitle className="text-lg">Contact</CardTitle>
-                                </CardHeader>
-                                <CardContent className="pt-0">
-                                    <div className="space-y-2">
-                                        <div className="flex items-center gap-2 text-sm">
-                                            <FaMapMarkerAlt className="text-muted-foreground w-4" />
-                                            <span className="text-foreground">{formatLocation(expert.location)}</span>
-                                        </div>
-                                        {expert.hourlyRate && (
-                                            <div className="flex items-center gap-2 text-sm">
-                                                <FaDollarSign className="text-muted-foreground w-4" />
-                                                <span className="text-foreground">${expert.hourlyRate}/hour</span>
-                                            </div>
-                                        )}
-                                        <div className="flex items-center gap-2 text-sm">
-                                            <FaStar className="text-yellow-500 w-4" />
-                                            <span className="text-foreground">{expert.ratings} reviews</span>
-                                        </div>
-                                        {expert.availability && (
-                                            <div className="flex items-center gap-2 text-sm">
-                                                <FaClock className="text-muted-foreground w-4" />
-                                                <span className="text-foreground">{expert.availability}</span>
-                                            </div>
-                                        )}
-                                    </div>
-<<<<<<< HEAD
-                                )}
-                            </CardContent>
-                        </Card>
                             </TabsContent>
 
                             {/* Experiences Tab */}
@@ -1024,16 +701,16 @@
                                 )}
                             </TabsContent>
                         </Tabs>
-                </div>
+                    </div>
 
                     {/* Right Column - Services & Contact (Sticky) */}
                     <div className="lg:col-span-3">
                         <div className="sticky top-20 space-y-4">
                             {/* Services Card */}
-                    <Card>
+                            <Card>
                                 <CardHeader className="pb-3">
                                     <CardTitle className="text-lg">Services</CardTitle>
-                        </CardHeader>
+                                </CardHeader>
                                 <CardContent className="pt-0">
                                     {expert.interests && expert.interests.length > 0 ? (
                                         <div className="space-y-1">
@@ -1041,27 +718,27 @@
                                                 <div key={index} className="flex items-center gap-1.5 py-1 px-2 bg-muted/20 rounded">
                                                     <div className="w-1 h-1 bg-green-500 rounded-full flex-shrink-0"></div>
                                                     <span className="text-sm text-foreground">{interest}</span>
+                                                </div>
+                                            ))}
                                         </div>
-                                    ))}
-                                </div>
-                            ) : (
+                                    ) : (
                                         <p className="text-sm text-muted-foreground">No services listed.</p>
-                            )}
-                        </CardContent>
-                    </Card>
+                                    )}
+                                </CardContent>
+                            </Card>
 
                             {/* Contact Information */}
-                    <Card>
+                            <Card>
                                 <CardHeader className="pb-3">
                                     <CardTitle className="text-lg">Contact</CardTitle>
-                        </CardHeader>
+                                </CardHeader>
                                 <CardContent className="pt-0">
                                     <div className="space-y-2">
                                         <div className="flex items-center gap-2 text-sm">
                                             <FaMapMarkerAlt className="text-muted-foreground w-4" />
                                             <span className="text-foreground">{formatLocation(expert.location)}</span>
-                                </div>
-                                {expert.hourlyRate && (
+                                        </div>
+                                        {expert.hourlyRate && (
                                             <div className="flex items-center gap-2 text-sm">
                                                 <FaDollarSign className="text-muted-foreground w-4" />
                                                 <span className="text-foreground">${expert.hourlyRate}/hour</span>
@@ -1097,37 +774,11 @@
                                             <div className="flex items-center justify-between text-xs text-muted-foreground">
                                                 <span>{expert.followersCount} followers</span>
                                                 <span>{expert.followingCount} following</span>
-                                </div>
-                            </div>
-                        </CardContent>
-                    </Card>
-                            )}
-=======
-                                </CardContent>
-                            </Card>
-
-
-
-                            {/* Progress Level */}
-                            {expert.progressShow && expert.progressLevel && (
-                                <Card>
-                                    <CardHeader className="pb-3">
-                                        <CardTitle className="text-lg">Progress</CardTitle>
-                                    </CardHeader>
-                                    <CardContent className="pt-0">
-                                        <div className="space-y-2">
-                                            <Badge variant="secondary" className="bg-yellow-100 text-yellow-800">
-                                                {expert.progressLevel}
-                                            </Badge>
-                                            <div className="flex items-center justify-between text-xs text-muted-foreground">
-                                                <span>{expert.followersCount} followers</span>
-                                                <span>{expert.followingCount} following</span>
                                             </div>
                                         </div>
                                     </CardContent>
                                 </Card>
                             )}
->>>>>>> c7932a5c
                         </div>
                     </div>
                 </div>
